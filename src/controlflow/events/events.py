--- conflicted
+++ resolved
@@ -1,11 +1,10 @@
 from typing import TYPE_CHECKING, Literal, Optional, Union, List
 
-<<<<<<< HEAD
-from pydantic import field_validator, model_validator
-=======
+
+
 from pydantic import ConfigDict, field_validator, model_validator
 
->>>>>>> 610fc859
+
 from controlflow.agents.agent import Agent
 from controlflow.events.base import Event, UnpersistedEvent
 from controlflow.llm.messages import (
